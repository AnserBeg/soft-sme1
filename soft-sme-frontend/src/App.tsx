--- conflicted
+++ resolved
@@ -204,11 +204,8 @@
         {/* Email Templates */}
         <Route path="email-templates" element={<EmailTemplatesPage />} />
 
-<<<<<<< HEAD
-=======
         {/* Tasks */}
         <Route path="tasks/:id" element={<TaskDetailPage />} />
->>>>>>> 3a3458f0
         {/* Messaging */}
         <Route path="messaging" element={<MessagingPage />} />
       </Route>
