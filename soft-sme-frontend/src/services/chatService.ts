import api from '../api/axios';
<<<<<<< HEAD
import { Task } from '../types/task';

export type AgentEventType = 'text' | 'docs' | 'task_created' | 'task_updated' | 'task_message';

export interface AgentChatEvent {
  type: AgentEventType;
  content?: string;
  info?: string;
  chunks?: any[];
  summary?: string;
  task?: Task;
  link?: string;
  timestamp?: string;
=======
import { VoiceCallArtifact } from '../types/voice';
import { ActionTrace } from '../types/chat';

export interface ChatResponse {
  response: string;
  sources: string[];
  confidence: number;
  toolUsed: string;
  timestamp: string;
  callArtifacts?: VoiceCallArtifact[];
  actions: ActionTrace[];
  actionMessage: string | null;
  actionCatalog: any[];
>>>>>>> 37012279
}

export interface AgentChatMessage {
  id: number;
  role: 'user' | 'assistant';
  type: string;
  content?: string;
  summary?: string;
  task?: Task;
  link?: string;
  info?: string;
  chunks?: any[];
  timestamp?: string;
  createdAt?: string;
}

export const chatService = {
<<<<<<< HEAD
  async createSession(): Promise<number> {
    const response = await api.post('/api/agent/v2/session');
    return response.data.sessionId as number;
=======
  // Test function to verify backend connection
  async testConnection(): Promise<boolean> {
    try {
      const response = await api.get('/api/ai-assistant/health');
      console.log('AI Assistant Health Check:', response.data);
      return response.data.success && response.data.data.status === 'healthy';
    } catch (error) {
      console.error('AI Assistant Health Check Error:', error);
      return false;
    }
  },

  async sendMessage(message: string, conversationId?: string): Promise<ChatResponse> {
    try {
      console.log('Sending message to AI assistant:', message);
      
      const request: ChatRequest = { message };
      if (conversationId) {
        request.conversationId = conversationId;
      }
      
      const response = await api.post('/api/ai-assistant/chat', request);
      
      console.log('AI Assistant Response:', response.data);
      
      if (response.data.success) {
        const data = response.data.data;
        return {
          response: data.response,
          sources: data.sources || [],
          confidence: data.confidence ?? 0,
          toolUsed: data.toolUsed ?? data.tool_used,
          timestamp: data.timestamp || new Date().toISOString(),
          callArtifacts: data.callArtifacts || data.call_artifacts || [],
        } as ChatResponse;
        const data = response.data.data || {};
        return {
          response: data.response,
          sources: Array.isArray(data.sources) ? data.sources : [],
          confidence: typeof data.confidence === 'number' ? data.confidence : 0,
          toolUsed: data.toolUsed ?? 'unknown',
          timestamp: data.timestamp ?? new Date().toISOString(),
          actions: Array.isArray(data.actions) ? data.actions : [],
          actionMessage: data.actionMessage ?? null,
          actionCatalog: Array.isArray(data.actionCatalog) ? data.actionCatalog : [],
        };
      } else {
        throw new Error(response.data.message || 'Failed to get response from AI assistant');
      }
    } catch (error) {
      console.error('Error calling AI assistant API:', error);
      
      // Fallback to contextual responses if API fails
      return {
        response: this.getFallbackResponse(message),
        sources: ['fallback'],
        confidence: 0.5,
        toolUsed: 'fallback',
        timestamp: new Date().toISOString(),
        callArtifacts: [],
        actions: [],
        actionMessage: null,
        actionCatalog: [],
      };
    }
>>>>>>> 37012279
  },

  async fetchMessages(sessionId: number): Promise<AgentChatMessage[]> {
    const response = await api.get(`/api/agent/v2/session/${sessionId}/messages`);
    return (response.data?.messages ?? []) as AgentChatMessage[];
  },

  async sendMessage(sessionId: number, message: string): Promise<AgentChatEvent[]> {
    const response = await api.post('/api/agent/v2/chat', { sessionId, message });
    const events: AgentChatEvent[] = Array.isArray(response.data?.events) ? response.data.events : [];
    return events;
  },
};<|MERGE_RESOLUTION|>--- conflicted
+++ resolved
@@ -1,5 +1,4 @@
 import api from '../api/axios';
-<<<<<<< HEAD
 import { Task } from '../types/task';
 
 export type AgentEventType = 'text' | 'docs' | 'task_created' | 'task_updated' | 'task_message';
@@ -13,7 +12,6 @@
   task?: Task;
   link?: string;
   timestamp?: string;
-=======
 import { VoiceCallArtifact } from '../types/voice';
 import { ActionTrace } from '../types/chat';
 
@@ -27,7 +25,6 @@
   actions: ActionTrace[];
   actionMessage: string | null;
   actionCatalog: any[];
->>>>>>> 37012279
 }
 
 export interface AgentChatMessage {
@@ -45,11 +42,9 @@
 }
 
 export const chatService = {
-<<<<<<< HEAD
   async createSession(): Promise<number> {
     const response = await api.post('/api/agent/v2/session');
     return response.data.sessionId as number;
-=======
   // Test function to verify backend connection
   async testConnection(): Promise<boolean> {
     try {
@@ -115,7 +110,6 @@
         actionCatalog: [],
       };
     }
->>>>>>> 37012279
   },
 
   async fetchMessages(sessionId: number): Promise<AgentChatMessage[]> {
