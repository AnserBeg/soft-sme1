import React from 'react';
<<<<<<< HEAD
import { Box, Typography, Paper, Avatar, Stack, Button, Chip } from '@mui/material';
import { alpha } from '@mui/material/styles';
import { Person as PersonIcon, SmartToy as AIIcon, TaskAlt as TaskIcon } from '@mui/icons-material';
import { Link as RouterLink } from 'react-router-dom';
import dayjs from 'dayjs';
import { Task } from '../types/task';

export interface ChatMessageItem {
  id: number | string;
  role: 'user' | 'assistant';
  type: string;
  content?: string;
  summary?: string;
  task?: Task;
  link?: string;
  info?: string;
  chunks?: any[];
  timestamp?: string;
  createdAt?: string;
=======
import { Box, Typography, Paper, Avatar, Stack, Divider } from '@mui/material';
import { alpha } from '@mui/material/styles';
import { Person as PersonIcon, SmartToy as AIIcon } from '@mui/icons-material';
import { VoiceCallArtifact } from '../types/voice';
import VoiceCallSummaryList from './VoiceCallSummaryList';

export interface ChatMessage {
  id: string;
  text: string;
  sender: 'user' | 'ai';
  timestamp: Date;
  callArtifacts?: VoiceCallArtifact[];
>>>>>>> 37012279
}

interface ChatMessageProps {
  message: ChatMessageItem;
}

<<<<<<< HEAD
const formatTimestamp = (value?: string) => {
  if (!value) return '';
  const parsed = dayjs(value);
  return parsed.isValid() ? parsed.format('MMM D, YYYY h:mm A') : '';
=======
const formatToolName = (tool?: string) => {
  if (!tool) return 'Action';
  const mapping: Record<string, string> = {
    createPurchaseOrder: 'Create purchase order',
    updatePurchaseOrder: 'Update purchase order',
    closePurchaseOrder: 'Close purchase order',
    emailPurchaseOrder: 'Email purchase order',
    createSalesOrder: 'Create sales order',
    updateSalesOrder: 'Update sales order',
    createQuote: 'Create quote',
    updateQuote: 'Update quote',
    emailQuote: 'Email quote',
    convertQuoteToSO: 'Convert quote to sales order',
    updatePickupDetails: 'Update pickup details',
    getPickupDetails: 'Get pickup details',
  };
  return (
    mapping[tool] ||
    tool
      .replace(/[_-]+/g, ' ')
      .replace(/([A-Z])/g, ' $1')
      .replace(/\s+/g, ' ')
      .trim()
  );
>>>>>>> 37012279
};

const ChatMessage: React.FC<ChatMessageProps> = ({ message }) => {
  const isUser = message.role === 'user';
  const timestamp = formatTimestamp(message.timestamp || message.createdAt);

  const renderTaskCard = (type: string) => {
    if (!message.task) {
      return null;
    }
    const statusLabel = message.task.status.replace('_', ' ').replace(/\b\w/g, (char) => char.toUpperCase());
    return (
      <Paper
        variant="outlined"
        sx={{
          px: 2.5,
          py: 2,
          borderRadius: 3,
          borderColor: 'divider',
          backgroundColor: 'background.paper',
        }}
      >
        <Stack spacing={1.5}>
          <Stack direction="row" alignItems="center" spacing={1.5}>
            <TaskIcon color="primary" fontSize="small" />
            <Typography variant="subtitle1" sx={{ fontWeight: 600 }}>
              {type === 'task_created' ? 'Task created' : type === 'task_updated' ? 'Task updated' : 'Task note'}
            </Typography>
            {message.task.createdByAgent && <Chip label="AI" color="primary" size="small" />}
          </Stack>
          <Box>
            <Typography variant="h6">{message.task.title}</Typography>
            <Stack direction="row" spacing={1} alignItems="center" flexWrap="wrap" useFlexGap>
              <Chip label={statusLabel} size="small" />
              {message.task.dueDate && (
                <Chip
                  label={`Due ${dayjs(message.task.dueDate).format('MMM D')}`}
                  size="small"
                  color="warning"
                  variant="outlined"
                />
              )}
            </Stack>
          </Box>
          {message.summary && (
            <Typography variant="body2" color="text.secondary">
              {message.summary}
            </Typography>
          )}
          {message.link && (
            <Button
              component={RouterLink}
              to={message.link}
              variant="contained"
              size="small"
              sx={{ alignSelf: 'flex-start', textTransform: 'none', borderRadius: 999 }}
            >
              View task
            </Button>
          )}
        </Stack>
      </Paper>
    );
  };

  const renderDocs = () => {
    if (!message.chunks || message.chunks.length === 0) {
      return null;
    }
    return (
      <Paper
        variant="outlined"
        sx={{ px: 2, py: 1.75, borderRadius: 3, borderColor: 'divider', backgroundColor: 'background.paper' }}
      >
        <Typography variant="subtitle2" sx={{ fontWeight: 600, mb: 1 }}>
          {message.info || 'Relevant documentation'}
        </Typography>
        <Stack spacing={1.25}>
          {message.chunks.map((chunk: any, index: number) => (
            <Box key={index}>
              <Typography variant="body2" sx={{ fontWeight: 600 }}>
                {chunk?.path || 'Documentation'}
              </Typography>
              <Typography variant="body2" color="text.secondary">
                {chunk?.chunk || ''}
              </Typography>
            </Box>
          ))}
        </Stack>
      </Paper>
    );
  };

  const renderContent = () => {
    if (message.type === 'task_created' || message.type === 'task_updated' || message.type === 'task_message') {
      return renderTaskCard(message.type);
    }
    if (message.type === 'docs') {
      return renderDocs();
    }
    return (
      <Typography variant="body2" sx={{ whiteSpace: 'pre-wrap', lineHeight: 1.7 }}>
        {message.content || message.summary}
      </Typography>
    );
  };

  return (
    <Stack direction="row" justifyContent={isUser ? 'flex-end' : 'flex-start'} sx={{ width: '100%' }} spacing={1.5}>
      {!isUser && (
        <Avatar
          sx={{
            bgcolor: 'primary.main',
            width: 34,
            height: 34,
            boxShadow: '0 10px 20px rgba(64, 132, 253, 0.25)',
          }}
        >
          <AIIcon fontSize="small" />
        </Avatar>
      )}

      <Paper
        elevation={0}
        sx={{
          px: { xs: 2.25, sm: 2.75 },
          py: { xs: 1.5, sm: 1.75 },
          maxWidth: { xs: '82%', sm: '72%' },
          borderRadius: 3,
          borderTopRightRadius: isUser ? 4 : 3,
          borderTopLeftRadius: isUser ? 3 : 4,
          background: (theme) =>
            isUser
              ? `linear-gradient(135deg, ${alpha(theme.palette.primary.main, 0.95)} 0%, ${theme.palette.primary.main} 100%)`
              : 'rgba(255, 255, 255, 0.92)',
          color: isUser ? 'common.white' : 'text.primary',
          border: isUser
            ? 'none'
            : '1px solid rgba(148, 163, 184, 0.25)',
          boxShadow: isUser
            ? '0 18px 32px -24px rgba(64, 132, 253, 0.65)'
            : '0 12px 28px -22px rgba(15, 23, 42, 0.35)',
          backdropFilter: isUser ? undefined : 'blur(18px)',
        }}
      >
        <Box
          sx={{
            display: 'flex',
            alignItems: 'center',
            justifyContent: 'space-between',
            mb: 1,
            gap: 1.5,
          }}
        >
          <Typography
            variant="overline"
            sx={{
              fontWeight: 700,
              letterSpacing: 1,
              color: isUser ? alpha('#ffffff', 0.8) : 'text.secondary',
            }}
          >
            {isUser ? 'You' : 'Workspace Copilot'}
          </Typography>
          {timestamp && (
            <Typography
              variant="caption"
              sx={{
                color: isUser ? alpha('#ffffff', 0.75) : 'text.disabled',
                whiteSpace: 'nowrap',
              }}
            >
              {timestamp}
            </Typography>
          )}
        </Box>

<<<<<<< HEAD
        {renderContent()}
=======
        <Typography
          variant="body2"
          sx={{
            whiteSpace: 'pre-wrap',
            lineHeight: 1.7,
          }}
        >
          {message.text}
        </Typography>
        {!isUser && message.callArtifacts?.length ? (
          <Box sx={{ mt: 2 }}>
            <Divider sx={{ mb: 2, opacity: 0.4 }} />
            <VoiceCallSummaryList artifacts={message.callArtifacts} />
          </Box>
        ) : null}
>>>>>>> 37012279
      </Paper>

      {isUser && (
        <Avatar
          sx={{
            bgcolor: 'secondary.main',
            width: 34,
            height: 34,
            boxShadow: '0 10px 20px rgba(244, 63, 94, 0.25)',
          }}
        >
          <PersonIcon fontSize="small" />
        </Avatar>
      )}
    </Stack>
  );
};

export default ChatMessage;<|MERGE_RESOLUTION|>--- conflicted
+++ resolved
@@ -1,5 +1,4 @@
 import React from 'react';
-<<<<<<< HEAD
 import { Box, Typography, Paper, Avatar, Stack, Button, Chip } from '@mui/material';
 import { alpha } from '@mui/material/styles';
 import { Person as PersonIcon, SmartToy as AIIcon, TaskAlt as TaskIcon } from '@mui/icons-material';
@@ -19,7 +18,6 @@
   chunks?: any[];
   timestamp?: string;
   createdAt?: string;
-=======
 import { Box, Typography, Paper, Avatar, Stack, Divider } from '@mui/material';
 import { alpha } from '@mui/material/styles';
 import { Person as PersonIcon, SmartToy as AIIcon } from '@mui/icons-material';
@@ -32,19 +30,16 @@
   sender: 'user' | 'ai';
   timestamp: Date;
   callArtifacts?: VoiceCallArtifact[];
->>>>>>> 37012279
 }
 
 interface ChatMessageProps {
   message: ChatMessageItem;
 }
 
-<<<<<<< HEAD
 const formatTimestamp = (value?: string) => {
   if (!value) return '';
   const parsed = dayjs(value);
   return parsed.isValid() ? parsed.format('MMM D, YYYY h:mm A') : '';
-=======
 const formatToolName = (tool?: string) => {
   if (!tool) return 'Action';
   const mapping: Record<string, string> = {
@@ -69,7 +64,6 @@
       .replace(/\s+/g, ' ')
       .trim()
   );
->>>>>>> 37012279
 };
 
 const ChatMessage: React.FC<ChatMessageProps> = ({ message }) => {
@@ -247,9 +241,7 @@
           )}
         </Box>
 
-<<<<<<< HEAD
         {renderContent()}
-=======
         <Typography
           variant="body2"
           sx={{
@@ -265,7 +257,6 @@
             <VoiceCallSummaryList artifacts={message.callArtifacts} />
           </Box>
         ) : null}
->>>>>>> 37012279
       </Paper>
 
       {isUser && (
