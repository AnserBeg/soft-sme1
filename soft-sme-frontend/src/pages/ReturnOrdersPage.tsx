import React, { useCallback, useEffect, useMemo, useState } from 'react';
import {
  Box,
  Button,
  Chip,
  Container,
  InputAdornment,
  Paper,
  Stack,
  TextField,
  Typography,
} from '@mui/material';
import { DataGrid, GridColDef, GridRenderCellParams } from '@mui/x-data-grid';
import AddIcon from '@mui/icons-material/Add';
import DeleteIcon from '@mui/icons-material/Delete';
import RefreshIcon from '@mui/icons-material/Refresh';
import SearchIcon from '@mui/icons-material/Search';
import dayjs from 'dayjs';
import { useNavigate } from 'react-router-dom';
import { toast } from 'react-toastify';
import {
  ReturnOrderSummary,
  ReturnOrderStatus,
  deleteReturnOrder,
  fetchReturnOrders,
} from '../services/returnOrderService';
import { toast } from 'react-toastify';

const statusChips: Array<{ label: string; value: ReturnOrderStatus | 'all' }> = [
  { label: 'All', value: 'all' },
  { label: 'Return Requested', value: 'Requested' },
  { label: 'Returned', value: 'Returned' },
];

const ReturnOrdersPage: React.FC = () => {
  const [statusFilter, setStatusFilter] = useState<'Requested' | 'Returned' | 'all'>('Requested');
  const [searchTerm, setSearchTerm] = useState('');
  const [orders, setOrders] = useState<ReturnOrderSummary[]>([]);
  const [loading, setLoading] = useState(false);
  const [deletingId, setDeletingId] = useState<number | null>(null);
  const navigate = useNavigate();

  const loadOrders = useCallback(async () => {
    setLoading(true);
    try {
      const data = await fetchReturnOrders(statusFilter);
      setOrders(data);
    } catch (error) {
      console.error('Failed to load return orders', error);
      setOrders([]);
    } finally {
      setLoading(false);
    }
  }, [statusFilter]);

  useEffect(() => {
    loadOrders();
  }, [loadOrders]);

  const filteredOrders = useMemo(() => {
    if (!searchTerm) return orders;
    const term = searchTerm.toLowerCase();
    return orders.filter((order) => {
      return (
        order.return_number?.toLowerCase().includes(term) ||
        order.purchase_number?.toLowerCase().includes(term) ||
        order.vendor_name?.toLowerCase().includes(term)
      );
    });
  }, [orders, searchTerm]);

  const handleDelete = useCallback(
    async (order: ReturnOrderSummary) => {
      const confirmed = window.confirm(
        `Delete return order ${order.return_number}? This will restore any associated inventory adjustments.`
      );
      if (!confirmed) {
        return;
      }

      setDeletingId(order.return_id);
      try {
        await deleteReturnOrder(order.return_id);
        toast.success(`Return order ${order.return_number} deleted.`);
        await loadOrders();
      } catch (error: any) {
        console.error('Failed to delete return order', error);
        const message = error?.response?.data?.error || 'Failed to delete return order.';
        toast.error(message);
      } finally {
        setDeletingId(null);
      }
    },
    [loadOrders]
  );

  const columns: GridColDef[] = [
    {
      field: 'return_number',
      headerName: 'Return #',
      flex: 1,
      minWidth: 150,
      renderCell: (params) => (
        <Typography color="primary" sx={{ cursor: 'pointer' }}>
          {params.value}
        </Typography>
      ),
    },
    {
      field: 'purchase_number',
      headerName: 'Purchase Order',
      flex: 1,
      minWidth: 150,
      renderCell: (params) => (
        <Typography color="primary" sx={{ cursor: 'pointer' }}>
          {params.value || '-'}
        </Typography>
      ),
    },
    {
      field: 'vendor_name',
      headerName: 'Vendor',
      flex: 1.3,
      minWidth: 160,
      valueGetter: (params) => params.value || 'No Vendor',
    },
    {
      field: 'status',
      headerName: 'Status',
      flex: 0.8,
      minWidth: 130,
      renderCell: (params: GridRenderCellParams<ReturnOrderSummary, string>) => (
        <Chip
          label={params.value}
          color={params.value === 'Returned' ? 'success' : 'warning'}
          variant="outlined"
          size="small"
        />
      ),
    },
    {
      field: 'requested_at',
      headerName: 'Requested On',
      flex: 0.9,
      minWidth: 150,
      valueFormatter: (params) =>
        params.value ? dayjs(params.value as string).format('YYYY-MM-DD HH:mm') : '',
    },
    {
      field: 'returned_at',
      headerName: 'Returned On',
      flex: 0.9,
      minWidth: 150,
      valueFormatter: (params) =>
        params.value ? dayjs(params.value as string).format('YYYY-MM-DD HH:mm') : '',
    },
    {
      field: 'total_quantity',
      headerName: 'Total Qty',
      flex: 0.6,
      minWidth: 110,
      type: 'number',
      valueFormatter: (params) => Number(params.value ?? 0).toFixed(2),
    },
    {
      field: 'actions',
      headerName: 'Actions',
      sortable: false,
      filterable: false,
      width: 120,
      renderCell: (params: GridRenderCellParams<ReturnOrderSummary>) => (
        <Stack direction="row" spacing={1}>
          <Button
            size="small"
            variant="outlined"
<<<<<<< HEAD
            color="error"
            startIcon={<DeleteIcon fontSize="small" />}
            disabled={deletingId === params.row.return_id}
            onClick={(event) => {
              event.stopPropagation();
              handleDelete(params.row);
=======
            color="primary"
            startIcon={<DownloadIcon fontSize="small" />}
            onClick={async (event) => {
              event.stopPropagation();
              const ok = await downloadReturnOrderPdf(Number(params.row.return_id));
              if (!ok) {
                toast.error('Failed to download return order PDF. Please try again.');
              }
>>>>>>> 57bba46b
            }}
          >
            Delete
          </Button>
        </Stack>
      ),
    },
  ];

  return (
    <Container maxWidth="xl" sx={{ mt: 4 }}>
      <Box sx={{ mb: 4 }}>
        <Typography variant="h4" component="h1" gutterBottom>
          Return Orders
        </Typography>
        <Stack direction="row" spacing={2} sx={{ mb: 2, justifyContent: 'flex-end' }}>
          <Button
            variant="contained"
            startIcon={<AddIcon />}
            onClick={() => navigate('/return-orders/new')}
          >
            New Return Order
          </Button>
          <Button
            variant="outlined"
            startIcon={<RefreshIcon />}
            onClick={loadOrders}
            disabled={loading}
          >
            Refresh
          </Button>
        </Stack>
        <Paper sx={{ width: '100%', overflow: 'hidden', mb: 3 }}>
          <Box sx={{ p: 2 }}>
            <Stack direction="row" spacing={3} sx={{ mb: 3 }}>
              <TextField
                label="Search"
                variant="outlined"
                value={searchTerm}
                onChange={(event) => setSearchTerm(event.target.value)}
                InputProps={{
                  startAdornment: (
                    <InputAdornment position="start">
                      <SearchIcon sx={{ fontSize: 32 }} />
                    </InputAdornment>
                  ),
                  sx: { fontSize: 22, height: 56 },
                }}
                sx={{
                  minWidth: 340,
                  maxWidth: 400,
                  '& .MuiInputBase-input': { fontSize: 22, py: 2 },
                  '& .MuiInputLabel-root': { fontSize: 20 },
                }}
                size="medium"
              />
              {statusChips.map((chip) => (
                <Chip
                  key={chip.value}
                  label={chip.label}
                  onClick={() => setStatusFilter(chip.value)}
                  color={statusFilter === chip.value ? 'primary' : 'default'}
                  sx={{ fontSize: 18, px: 3, py: 1.5, minWidth: 80, height: 44 }}
                />
              ))}
            </Stack>
            <DataGrid
              rows={filteredOrders}
              columns={columns}
              loading={loading}
              getRowId={(row) => row.return_id}
              disableRowSelectionOnClick
              onRowClick={(params) => navigate(`/return-orders/${params.row.return_id}`)}
              sx={{
                '& .MuiDataGrid-cell, & .MuiDataGrid-columnHeader, & .MuiDataGrid-columnHeaderTitle': {
                  fontSize: '1.1rem',
                },
                '& .MuiDataGrid-cell': {
                  borderBottom: '1px solid rgba(224,224,224,1)',
                  cursor: 'pointer',
                },
                '& .MuiDataGrid-columnHeaders': {
                  backgroundColor: 'background.paper',
                  borderBottom: '2px solid rgba(224,224,224,1)',
                },
                '& .MuiDataGrid-row': { minHeight: '52px !important', maxHeight: '52px !important' },
                '& .MuiDataGrid-columnHeadersInner': { minHeight: '60px !important', maxHeight: '60px !important' },
                '& .MuiDataGrid-row:hover': { backgroundColor: 'action.hover' },
                cursor: 'pointer',
              }}
            />
          </Box>
        </Paper>
      </Box>
    </Container>
  );
};

export default ReturnOrdersPage;<|MERGE_RESOLUTION|>--- conflicted
+++ resolved
@@ -173,23 +173,12 @@
           <Button
             size="small"
             variant="outlined"
-<<<<<<< HEAD
             color="error"
             startIcon={<DeleteIcon fontSize="small" />}
             disabled={deletingId === params.row.return_id}
             onClick={(event) => {
               event.stopPropagation();
               handleDelete(params.row);
-=======
-            color="primary"
-            startIcon={<DownloadIcon fontSize="small" />}
-            onClick={async (event) => {
-              event.stopPropagation();
-              const ok = await downloadReturnOrderPdf(Number(params.row.return_id));
-              if (!ok) {
-                toast.error('Failed to download return order PDF. Please try again.');
-              }
->>>>>>> 57bba46b
             }}
           >
             Delete
