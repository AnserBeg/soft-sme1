--- conflicted
+++ resolved
@@ -28,7 +28,6 @@
 }
 
 function install_with_system_apt() {
-<<<<<<< HEAD
   if ! command -v apt-get >/dev/null 2>&1; then
     log "apt-get binary not found; cannot perform system-wide installation"
     return 1
@@ -49,28 +48,6 @@
 
 function install_portable_apt() {
   if ! command -v apt-get >/dev/null 2>&1; then
-=======
-  if ! command -v apt-get >/dev/null 2>&1; then
-    log "apt-get binary not found; cannot perform system-wide installation"
-    return 1
-  fi
-
-  log "Attempting system apt-get installation for packages: ${APT_PACKAGES[*]}"
-  export DEBIAN_FRONTEND=noninteractive
-
-  if apt-get update && apt-get install -y --no-install-recommends "${APT_PACKAGES[@]}"; then
-    log "System apt-get installation completed"
-    rm -rf /var/lib/apt/lists/*
-    return 0
-  fi
-
-  log "System apt-get installation failed"
-  return 1
-}
-
-function install_portable_apt() {
-  if ! command -v apt-get >/dev/null 2>&1; then
->>>>>>> 550f111c
     log "apt-get binary not found; cannot perform portable apt download"
     return 1
   fi
@@ -165,7 +142,6 @@
 
   if install_with_system_apt; then
     return
-<<<<<<< HEAD
   fi
 
   log "Falling back to portable apt extraction"
@@ -173,15 +149,6 @@
     return
   fi
 
-=======
-  fi
-
-  log "Falling back to portable apt extraction"
-  if install_portable_apt; then
-    return
-  fi
-
->>>>>>> 550f111c
   log "Failed to install apt packages using both system and portable methods"
 }
 
