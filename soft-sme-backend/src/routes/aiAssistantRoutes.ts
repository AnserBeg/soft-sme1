import express, { Request, Response } from 'express';
import { authMiddleware } from '../middleware/authMiddleware';
import aiAssistantService from '../services/aiAssistantService';

const router = express.Router();

/**
 * Send message to AI assistant
 * POST /api/ai-assistant/chat
 */
router.post('/chat', authMiddleware, async (req: Request, res: Response) => {
  try {
    const { message, conversationId } = req.body;
    const userId = req.user?.id;

    if (!message || typeof message !== 'string') {
      return res.status(400).json({
        success: false,
        message: 'Message is required and must be a string'
      });
    }

    if (message.trim().length === 0) {
      return res.status(400).json({
        success: false,
        message: 'Message cannot be empty'
      });
    }

    // Send message to AI agent
            const aiResponse = await aiAssistantService.sendMessage(
          message,
          userId ? parseInt(userId.toString()) : undefined,
          conversationId
        );

    res.json({
      success: true,
      data: {
        response: aiResponse.response,
        sources: aiResponse.sources,
        confidence: aiResponse.confidence,
        toolUsed: aiResponse.tool_used,
<<<<<<< HEAD
        conversationId: aiResponse.conversation_id,
        timestamp: new Date()
=======
        timestamp: new Date(),
        actions: aiResponse.actions || [],
        actionMessage: aiResponse.action_message || null,
        actionCatalog: aiResponse.action_catalog || []
>>>>>>> 3ac2805d
      }
    });

  } catch (error) {
    console.error('AI Assistant chat error:', error);
    res.status(500).json({
      success: false,
      message: 'Failed to get response from AI assistant',
      error: error instanceof Error ? error.message : 'Unknown error'
    });
  }
});

/**
 * Get AI assistant health status
 * GET /api/ai-assistant/health
 */
router.get('/health', authMiddleware, async (req: Request, res: Response) => {
  try {
    const healthStatus = await aiAssistantService.getHealthStatus();
    
    res.json({
      success: true,
      data: healthStatus
    });

  } catch (error) {
    console.error('AI Assistant health check error:', error);
    res.status(500).json({
      success: false,
      message: 'Failed to check AI assistant health',
      error: error instanceof Error ? error.message : 'Unknown error'
    });
  }
});

/**
 * Initialize AI assistant
 * POST /api/ai-assistant/initialize
 */
router.post('/initialize', authMiddleware, async (req: Request, res: Response) => {
  try {
    await aiAssistantService.initializeAI();
    
    res.json({
      success: true,
      message: 'AI assistant initialized successfully'
    });

  } catch (error) {
    console.error('AI Assistant initialization error:', error);
    res.status(500).json({
      success: false,
      message: 'Failed to initialize AI assistant',
      error: error instanceof Error ? error.message : 'Unknown error'
    });
  }
});

/**
 * Get conversation history
 * GET /api/ai-assistant/conversation/:conversationId
 */
router.get('/conversation/:conversationId', authMiddleware, async (req: Request, res: Response) => {
  try {
    const { conversationId } = req.params;
    const userId = req.user?.id;

    // TODO: Add authorization check to ensure user can access this conversation
    
    const messages = await aiAssistantService.getConversationHistory(conversationId);
    
    res.json({
      success: true,
      data: {
        conversationId,
        messages
      }
    });

  } catch (error) {
    console.error('Get conversation history error:', error);
    res.status(500).json({
      success: false,
      message: 'Failed to get conversation history',
      error: error instanceof Error ? error.message : 'Unknown error'
    });
  }
});

/**
 * Clear conversation history
 * DELETE /api/ai-assistant/conversation/:conversationId
 */
router.delete('/conversation/:conversationId', authMiddleware, async (req: Request, res: Response) => {
  try {
    const { conversationId } = req.params;
    const userId = req.user?.id;

    // TODO: Add authorization check to ensure user can clear this conversation
    
    await aiAssistantService.clearConversationHistory(conversationId);
    
    res.json({
      success: true,
      message: 'Conversation history cleared successfully'
    });

  } catch (error) {
    console.error('Clear conversation history error:', error);
    res.status(500).json({
      success: false,
      message: 'Failed to clear conversation history',
      error: error instanceof Error ? error.message : 'Unknown error'
    });
  }
});

/**
 * Get AI assistant statistics
 * GET /api/ai-assistant/stats
 */
router.get('/stats', authMiddleware, async (req: Request, res: Response) => {
  try {
    const stats = await aiAssistantService.getStatistics();
    
    res.json({
      success: true,
      data: stats
    });

  } catch (error) {
    console.error('Get AI assistant stats error:', error);
    res.status(500).json({
      success: false,
      message: 'Failed to get AI assistant statistics',
      error: error instanceof Error ? error.message : 'Unknown error'
    });
  }
});

/**
 * Start AI assistant (admin only)
 * POST /api/ai-assistant/start
 */
router.post('/start', authMiddleware, async (req: Request, res: Response) => {
  try {
    // TODO: Add admin role check
    const user = req.user;
    if (!user) {
      return res.status(403).json({
        success: false,
        message: 'Authentication required'
      });
    }

    await aiAssistantService.startAIAgent();
    
    res.json({
      success: true,
      message: 'AI assistant started successfully'
    });

  } catch (error) {
    console.error('Start AI assistant error:', error);
    res.status(500).json({
      success: false,
      message: 'Failed to start AI assistant',
      error: error instanceof Error ? error.message : 'Unknown error'
    });
  }
});

/**
 * Stop AI assistant (admin only)
 * POST /api/ai-assistant/stop
 */
router.post('/stop', authMiddleware, async (req: Request, res: Response) => {
  try {
    // TODO: Add admin role check
    const user = req.user;
    if (!user) {
      return res.status(403).json({
        success: false,
        message: 'Authentication required'
      });
    }

    await aiAssistantService.stopAIAgent();
    
    res.json({
      success: true,
      message: 'AI assistant stopped successfully'
    });

  } catch (error) {
    console.error('Stop AI assistant error:', error);
    res.status(500).json({
      success: false,
      message: 'Failed to stop AI assistant',
      error: error instanceof Error ? error.message : 'Unknown error'
    });
  }
});

export default router; <|MERGE_RESOLUTION|>--- conflicted
+++ resolved
@@ -41,15 +41,11 @@
         sources: aiResponse.sources,
         confidence: aiResponse.confidence,
         toolUsed: aiResponse.tool_used,
-<<<<<<< HEAD
         conversationId: aiResponse.conversation_id,
-        timestamp: new Date()
-=======
         timestamp: new Date(),
         actions: aiResponse.actions || [],
         actionMessage: aiResponse.action_message || null,
         actionCatalog: aiResponse.action_catalog || []
->>>>>>> 3ac2805d
       }
     });
 
