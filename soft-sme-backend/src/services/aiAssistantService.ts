--- conflicted
+++ resolved
@@ -28,13 +28,10 @@
   sources: string[];
   confidence: number;
   tool_used: string;
-<<<<<<< HEAD
   conversation_id?: string;
-=======
   actions?: any[];
   action_message?: string | null;
   action_catalog?: any[];
->>>>>>> 3ac2805d
 }
 
 interface ChatMessage {
