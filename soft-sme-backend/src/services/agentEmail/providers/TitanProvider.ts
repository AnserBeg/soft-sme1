import { ImapFlow, type ImapFlowOptions, type SearchObject } from 'imapflow';
import nodemailer from 'nodemailer';
import sanitizeHtml from 'sanitize-html';
import { simpleParser } from 'mailparser';
import { AgentEmailDraftStore } from '../draftStore';
import type {
  ComposeEmailPayload,
  EmailAttachmentMetadata,
  EmailDraftPreview,
  EmailMessageDetail,
  EmailParticipant,
  EmailProvider,
  EmailSummary,
  EmailSendInput,
  ReplyInput,
  SendResult,
  TitanConnectionConfig,
} from '../types';

const MAILBOX = 'INBOX';

const sanitizeOptions: sanitizeHtml.IOptions = {
  allowedTags: sanitizeHtml.defaults.allowedTags.concat(['img', 'table', 'thead', 'tbody', 'tfoot', 'tr', 'td', 'th']),
  allowedAttributes: {
    ...sanitizeHtml.defaults.allowedAttributes,
    a: ['href', 'name', 'target', 'rel'],
    img: ['src', 'alt', 'title', 'width', 'height'],
    td: ['colspan', 'rowspan', 'align'],
    th: ['colspan', 'rowspan', 'align'],
  },
  allowedSchemesByTag: {
    a: ['http', 'https', 'mailto'],
    img: ['http', 'https', 'data'],
  },
  transformTags: {
    'a': sanitizeHtml.simpleTransform('a', { rel: 'noopener noreferrer' }),
  },
};

const formatAddress = (participant?: { address?: string; name?: string | null }): EmailParticipant | null => {
  if (!participant || !participant.address) {
    return null;
  }
  return {
    address: participant.address,
    name: participant.name ?? undefined,
  };
};

const sanitizeAddressList = (list?: Array<{ address?: string; name?: string | null }>): EmailParticipant[] => {
  if (!Array.isArray(list)) {
    return [];
  }
  return list
    .map((entry) => formatAddress(entry))
    .filter((participant): participant is EmailParticipant => Boolean(participant?.address));
};

const normalizeAddresses = (value?: string | string[]): string[] => {
  if (!value) {
    return [];
  }
  const source = Array.isArray(value) ? value : [value];
  return source
    .map((entry) => (typeof entry === 'string' ? entry.trim() : ''))
    .filter((entry) => entry.length > 0);
};

const toSearchList = (current: string | string[] | undefined): string[] => {
  if (!current) {
    return [];
  }

  const source = Array.isArray(current) ? current : current.split(',');

  return source
    .map((entry) => entry.trim())
    .filter((entry) => entry.length > 0);
};

const appendSearchValue = (current: string | string[] | undefined, value: string): string => {
  const normalized = value.trim();
  if (!normalized) {
    return Array.isArray(current) ? current.join(', ') : current ?? '';
  }

  const entries = toSearchList(current);
  if (!entries.includes(normalized)) {
    entries.push(normalized);
  }

  return entries.join(', ');
};

const parseDateToken = (value: string): Date | undefined => {
  const date = new Date(value);
  if (Number.isNaN(date.getTime())) {
    return undefined;
  }
  return date;
};

<<<<<<< HEAD
type MutableSearchObject = Partial<SearchObject> & {
  text?: string;
=======
type MutableSearchObject = SearchObject & {
  text?: string;
  header?: Array<[string, string]>;
>>>>>>> 714537c9
};

export const parseQuery = (query: string): { search: SearchObject } => {
  const search: MutableSearchObject = {};
  const textTerms: string[] = [];
  const headerMap: Record<string, string | boolean> = {};

  const tokens = Array.from(query.matchAll(/(\w+:"[^"]+"|\w+:[^\s]+|"[^"]+"|\S+)/g)).map((match) => match[0]);

  for (const rawToken of tokens) {
    const token = rawToken.trim();
    const [key, ...rest] = token.split(':');
    if (rest.length === 0) {
      textTerms.push(token.replace(/"/g, ''));
      continue;
    }

    const valueRaw = rest.join(':').replace(/^"|"$/g, '');
    const value = valueRaw.trim();
    if (!value) {
      continue;
    }

    switch (key.toLowerCase()) {
      case 'from':
        search.from = appendSearchValue(search.from, value);
        break;
      case 'to':
        search.to = appendSearchValue(search.to, value);
        break;
      case 'cc':
        search.cc = appendSearchValue(search.cc, value);
        break;
      case 'bcc':
        search.bcc = appendSearchValue(search.bcc, value);
        break;
      case 'subject':
        search.subject = appendSearchValue(search.subject, value);
        break;
      case 'after':
      case 'since': {
        const date = parseDateToken(value);
        if (date) {
          search.since = date;
        }
        break;
      }
      case 'before': {
        const date = parseDateToken(value);
        if (date) {
          search.before = date;
        }
        break;
      }
      case 'has':
        if (value.toLowerCase() === 'attachment') {
          const marker: [string, string] = ['Content-Type', 'multipart'];
          if (!headerPairs.some(([key, headerValue]) => key === marker[0] && headerValue === marker[1])) {
            headerPairs.push(marker);
          }
        }
        break;
      case 'unread':
        if (value.toLowerCase() === 'true') {
          search.seen = false;
        }
        break;
      default:
        textTerms.push(token.replace(/"/g, ''));
        break;
    }
  }

  const textQuery = textTerms.map((term) => term.trim()).filter((term) => term.length > 0);
  if (textQuery.length > 0) {
    search.text = textQuery.join(' ');
  }

<<<<<<< HEAD
  if (headerPairs.length > 0) {
    search.header = headerPairs as SearchObject['header'];
=======
  if (Object.keys(headerMap).length > 0) {
    search.header = headerMap;
>>>>>>> 714537c9
  }

  return { search: search as SearchObject };
};

const normalizeDateString = (date: Date | string | number | undefined): string => {
  if (!date) {
    return new Date().toISOString();
  }
  const dt = new Date(date);
  if (Number.isNaN(dt.getTime())) {
    return new Date().toISOString();
  }
  return dt.toISOString();
};

const toAttachmentMeta = (attachment: any, index: number): EmailAttachmentMetadata => ({
  id: attachment.contentId || `${index}`,
  filename: attachment.filename || `attachment-${index + 1}`,
  contentType: attachment.contentType || 'application/octet-stream',
  size: typeof attachment.size === 'number' ? attachment.size : 0,
  inline: Boolean(attachment.contentDisposition === 'inline'),
  cid: attachment.cid || attachment.contentId || null,
});

const buildMailOptions = (config: TitanConnectionConfig, payload: ComposeEmailPayload) => {
  return {
    from: config.email,
    to: normalizeAddresses(payload.to).join(', '),
    cc: normalizeAddresses(payload.cc).join(', ') || undefined,
    bcc: normalizeAddresses(payload.bcc).join(', ') || undefined,
    subject: payload.subject,
    text: payload.textBody,
    html: payload.htmlBody,
    attachments: payload.attachments?.map((attachment) => ({
      filename: attachment.filename,
      content: attachment.content,
      encoding: attachment.encoding,
      contentType: attachment.contentType,
      cid: attachment.cid,
      disposition: attachment.inline ? 'inline' : undefined,
    })),
    inReplyTo: payload.inReplyTo,
    references: payload.references,
  };
};

export class TitanProvider implements EmailProvider {
  readonly providerName = 'titan';

  constructor(
    private readonly userId: number,
    private readonly config: TitanConnectionConfig,
    private readonly draftStore: AgentEmailDraftStore
  ) {}

  private buildImapOptions(readonly = true): ImapFlowOptions {
    return {
      host: this.config.hostImap,
      port: this.config.portImap,
      secure: true,
      auth: {
        user: this.config.email,
        pass: this.config.password,
      },
      tls: {
        rejectUnauthorized: true,
      },
      logger: false,
    };
  }

  private async withMailbox<T>(fn: (client: ImapFlow) => Promise<T>, readOnly = true): Promise<T> {
    const client = new ImapFlow(this.buildImapOptions(readOnly));
    await client.connect();
    try {
      await client.mailboxOpen(MAILBOX, { readOnly });
      const result = await fn(client);
      await client.logout();
      return result;
    } catch (error) {
      try {
        await client.close();
      } catch (closeError) {
        // ignore
      }
      throw error;
    }
  }

  async emailSearch(query: string, max?: number): Promise<EmailSummary[]> {
    const normalizedQuery = typeof query === 'string' ? query.trim() : '';
    const { search } = parseQuery(normalizedQuery);
    const searchQuery: SearchObject = normalizedQuery.length > 0 ? search : {};

    return this.withMailbox(async (client) => {
      const uids = await client.search(searchQuery, { uid: true });
      const sorted = Array.isArray(uids) ? [...uids].sort((a, b) => b - a) : [];
      const limited = typeof max === 'number' && max > 0 ? sorted.slice(0, max) : sorted;

      const summaries: EmailSummary[] = [];
      for (const uid of limited) {
        const message = await client.fetchOne(uid, { source: true, envelope: true, flags: true, internalDate: true });
        if (!message) {
          continue;
        }
        const parsed = await simpleParser(message.source!);
        const subject = parsed.subject || message.envelope?.subject || '(no subject)';
        const from = sanitizeAddressList(message.envelope?.from || parsed.from?.value || [])
          .map((entry) => entry.address)
          .join(', ');
        const to = sanitizeAddressList(message.envelope?.to || parsed.to?.value || [])
          .map((entry) => entry.address);
        const snippetSource = parsed.text || parsed.html || '';
        const snippet = snippetSource.replace(/\s+/g, ' ').trim().slice(0, 160);
        const hasAttachments = Array.isArray(parsed.attachments) && parsed.attachments.length > 0;

        summaries.push({
          id: String(uid),
          subject,
          from,
          to,
          date: normalizeDateString(message.internalDate),
          snippet,
          flags: Array.isArray(message.flags) ? [...message.flags] : [],
          hasAttachments,
          threadId: parsed.headers.get('thread-index') || null,
          messageId: parsed.messageId || null,
        });
      }

      return summaries;
    });
  }

  async emailRead(id: string): Promise<EmailMessageDetail> {
    const uid = Number(id);
    if (!Number.isFinite(uid)) {
      throw new Error('Titan email identifier must be a numeric UID');
    }

    return this.fetchByUid(uid);
  }

  private async fetchByUid(uid: number): Promise<EmailMessageDetail> {
    return this.withMailbox(async (client) => {
      const message = await client.fetchOne(uid, { source: true, envelope: true, flags: true, internalDate: true });
      if (!message || !message.source) {
        throw new Error('Email not found in Titan mailbox');
      }

      const parsed = await simpleParser(message.source);
      const attachments = (parsed.attachments || []).map((attachment, index) => toAttachmentMeta(attachment, index));
      const htmlBody = parsed.html ? sanitizeHtml(parsed.html, sanitizeOptions) : undefined;

      return {
        id: String(uid),
        messageId: parsed.messageId || message.envelope?.messageId || String(uid),
        threadId: parsed.headers.get('thread-index') || null,
        subject: parsed.subject || message.envelope?.subject || '(no subject)',
        from: formatAddress(parsed.from?.value?.[0]) || formatAddress(message.envelope?.from?.[0]) || {
          address: this.config.email,
        },
        to: sanitizeAddressList(parsed.to?.value || message.envelope?.to || []),
        cc: sanitizeAddressList(parsed.cc?.value || message.envelope?.cc || []),
        bcc: sanitizeAddressList(parsed.bcc?.value || []),
        date: normalizeDateString(message.internalDate),
        textBody: parsed.text || undefined,
        htmlBody,
        attachments,
        headers: Object.fromEntries(Array.from(parsed.headers.entries()).map(([key, value]) => [key, String(value)])),
      };
    });
  }

  private async fetchByMessageId(messageId: string): Promise<EmailMessageDetail> {
    return this.withMailbox(async (client) => {
      const matches = await client.search(
        { header: [['Message-ID', messageId]] as SearchObject['header'] },
        { uid: true }
      );
      const uidList = Array.isArray(matches) ? matches : [];
      if (uidList.length === 0) {
        throw new Error('Original message not found in Titan mailbox for reply.');
      }
      const uid = uidList[uidList.length - 1];
      return this.fetchByUid(uid);
    });
  }

  async emailComposeDraft(payload: ComposeEmailPayload): Promise<{ draftId: string; preview: EmailDraftPreview }> {
    const normalizedPayload: ComposeEmailPayload = {
      ...payload,
      to: normalizeAddresses(payload.to),
      cc: normalizeAddresses(payload.cc),
      bcc: normalizeAddresses(payload.bcc),
    };

    const { draftId, preview, confirmToken } = await this.draftStore.createDraft(
      this.userId,
      'titan',
      normalizedPayload
    );

    return {
      draftId,
      preview: { ...preview, confirmToken },
    };
  }

  private async sendPayload(payload: ComposeEmailPayload): Promise<SendResult> {
    const transporter = nodemailer.createTransport({
      host: this.config.hostSmtp,
      port: this.config.portSmtp,
      secure: true,
      auth: {
        user: this.config.email,
        pass: this.config.password,
      },
      tls: {
        rejectUnauthorized: true,
      },
    });

    const info = await transporter.sendMail(buildMailOptions(this.config, payload));
    return {
      status: 'sent',
      messageId: info.messageId,
      threadId: payload.threadId || payload.inReplyTo || null,
    };
  }

  async emailSend(input: EmailSendInput): Promise<SendResult> {
    const token = typeof input.confirmToken === 'string' ? input.confirmToken.trim() : '';
    if (!token) {
      throw new Error('A confirmation token is required before sending email.');
    }

    if (input.draftId) {
      const { payload } = await this.draftStore.verifyAndConsumeDraft(this.userId, 'titan', input.draftId, token);
      return this.sendPayload(payload);
    }

    if (!input.payload) {
      throw new Error('Either a draftId or payload must be provided for email_send. Compose a draft first.');
    }

    throw new Error('Direct payload send is not supported for Titan without a stored draft.');
  }

  async emailReply(target: ReplyInput): Promise<SendResult> {
    const identifier = target.messageId || target.threadId;
    if (!identifier) {
      throw new Error('A messageId or threadId is required to send a reply.');
    }

    const replyAll = Boolean(target.replyAll);

    const message = identifier.match(/^\d+$/)
      ? await this.fetchByUid(Number(identifier))
      : await this.fetchByMessageId(identifier);

    const replyToHeader = message.headers['reply-to'];
    const replyCandidates = normalizeAddresses(
      replyToHeader ? replyToHeader.split(',') : [message.from.address]
    );
    const primaryReplyTo = replyCandidates[0] || message.from.address;

    const recipientsMap = new Map<string, string>();
    const addRecipient = (address: string | undefined) => {
      if (!address) {
        return;
      }
      const trimmed = address.trim();
      if (!trimmed) {
        return;
      }
      const lower = trimmed.toLowerCase();
      if (!recipientsMap.has(lower)) {
        recipientsMap.set(lower, trimmed);
      }
    };

    addRecipient(primaryReplyTo);
    message.to.forEach((participant) => addRecipient(participant.address));
    (message.cc || []).forEach((participant) => addRecipient(participant.address));
    recipientsMap.delete(this.config.email.toLowerCase());

    const primaryLower = primaryReplyTo.toLowerCase();
    const to = replyAll
      ? Array.from(recipientsMap.values())
      : [recipientsMap.get(primaryLower) || primaryReplyTo];
    const payload: ComposeEmailPayload = {
      to,
      subject: message.subject.startsWith('Re:') ? message.subject : `Re: ${message.subject}`,
      textBody: target.bodyText,
      htmlBody: target.bodyHtml ? sanitizeHtml(target.bodyHtml, sanitizeOptions) : undefined,
      attachments: target.attachments,
      inReplyTo: message.messageId,
      references: [message.messageId],
      threadId: message.threadId,
    };

    return this.sendPayload(payload);
  }
}

export const TitanProviderInternals = {
  parseQuery,
};<|MERGE_RESOLUTION|>--- conflicted
+++ resolved
@@ -100,14 +100,8 @@
   return date;
 };
 
-<<<<<<< HEAD
 type MutableSearchObject = Partial<SearchObject> & {
   text?: string;
-=======
-type MutableSearchObject = SearchObject & {
-  text?: string;
-  header?: Array<[string, string]>;
->>>>>>> 714537c9
 };
 
 export const parseQuery = (query: string): { search: SearchObject } => {
@@ -186,13 +180,8 @@
     search.text = textQuery.join(' ');
   }
 
-<<<<<<< HEAD
   if (headerPairs.length > 0) {
     search.header = headerPairs as SearchObject['header'];
-=======
-  if (Object.keys(headerMap).length > 0) {
-    search.header = headerMap;
->>>>>>> 714537c9
   }
 
   return { search: search as SearchObject };
