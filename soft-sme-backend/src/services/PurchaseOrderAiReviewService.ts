import dotenv from 'dotenv';
import path from 'path';
import { PurchaseOrderOcrLineItem, PurchaseOrderOcrNormalizedData } from './PurchaseOrderOcrService';

dotenv.config({ path: path.resolve(__dirname, '../.env') });

interface PurchaseOrderAiReviewOptions {
  userId?: number;
}

interface PurchaseOrderAiStructuredResponse {
  normalized: PurchaseOrderOcrNormalizedData;
  warnings: string[];
  notes: string[];
}

const DEFAULT_MODEL = process.env.AI_MODEL || 'gemini-2.5-flash';
const GEMINI_API_URL = `https://generativelanguage.googleapis.com/v1beta/models/${DEFAULT_MODEL}:generateContent`;

const SYSTEM_INSTRUCTIONS = `You are helping an inventory specialist capture purchase order details.
Extract structured data from raw invoice or packing slip text.
Return a JSON object that exactly matches the following schema:
{
  "normalized": {
    "vendorName": string | null,
    "vendorAddress": string | null,
    "billNumber": string | null,
    "billDate": string | null,
    "gstRate": number | null,
    "currency": string | null,
    "documentType": "invoice" | "packing_slip" | "receipt" | "unknown",
    "detectedKeywords": string[],
    "lineItems": Array<{
      "rawLine": string,
      "partNumber": string | null,
      "description": string,
      "quantity": number | null,
      "unit": string | null,
      "unitCost": number | null,
      "totalCost": number | null
    }>
  },
  "warnings": string[],
  "notes": string[]
}

Rules:
- Use null when information is missing or uncertain.
- Provide at least an empty array for warnings, notes, detectedKeywords, and lineItems.
- Document type must be one of the allowed strings.
- Do not include any explanatory text outside of the JSON.
- Preserve numeric values as numbers (not strings).
`;

export class PurchaseOrderAiReviewService {
  static async reviewRawText(rawText: string, options: PurchaseOrderAiReviewOptions = {}): Promise<PurchaseOrderAiStructuredResponse> {
    const trimmed = rawText?.trim();
    if (!trimmed) {
      throw new Error('Raw text is required for AI review.');
    }

    const apiKey = process.env.GEMINI_API_KEY;
    if (!apiKey) {
      throw new Error('Gemini API key not configured');
    }

    const prompt = `${SYSTEM_INSTRUCTIONS}\n\nRAW DOCUMENT:\n${trimmed}`;

    const requestBody = {
      contents: [
        {
          parts: [
            {
              text: prompt,
            },
          ],
        },
      ],
      generationConfig: {
        temperature: 0.2,
        topK: 32,
        topP: 0.9,
        maxOutputTokens: 2048,
        responseMimeType: 'application/json',
      },
      safetySettings: [
        {
          category: 'HARM_CATEGORY_HARASSMENT',
          threshold: 'BLOCK_MEDIUM_AND_ABOVE',
        },
        {
          category: 'HARM_CATEGORY_HATE_SPEECH',
          threshold: 'BLOCK_MEDIUM_AND_ABOVE',
        },
        {
          category: 'HARM_CATEGORY_SEXUALLY_EXPLICIT',
          threshold: 'BLOCK_MEDIUM_AND_ABOVE',
        },
        {
          category: 'HARM_CATEGORY_DANGEROUS_CONTENT',
          threshold: 'BLOCK_MEDIUM_AND_ABOVE',
        },
      ],
    };

    const response = await fetch(`${GEMINI_API_URL}?key=${apiKey}`, {
      method: 'POST',
      headers: {
        'Content-Type': 'application/json',
      },
      body: JSON.stringify(requestBody),
    });

    if (!response.ok) {
      const errorText = await response.text();
      throw new Error(`AI request failed: ${response.status} ${response.statusText} - ${errorText}`);
    }

    const data = await response.json();
<<<<<<< HEAD
    const candidates = this.sortCandidates(data?.candidates);

    if (candidates.length === 0) {
      throw new Error('AI response did not include any candidates.');
    }

    const errors: string[] = [];

    for (const candidate of candidates) {
      const parts = candidate?.content?.parts ?? [];
      const structuredContent = this.extractStructuredContent(parts);

      if (!structuredContent) {
        const finishReason = candidate?.finishReason ?? 'unknown';
        errors.push(`no structured text (finish reason: ${finishReason})`);
        continue;
      }

      try {
        const structured = this.parseStructuredResponse(structuredContent, options);
        return structured;
      } catch (error) {
        const finishReason = candidate?.finishReason ?? 'unknown';
        const message = error instanceof Error ? error.message : 'unknown error';
        errors.push(`parse failure (finish reason: ${finishReason}): ${message}`);
      }
=======
    const candidate = this.pickBestCandidate(data?.candidates);

    if (!candidate) {
      throw new Error('AI response did not include any candidates.');
    }

    const structuredContent = this.extractStructuredContent(candidate?.content?.parts ?? []);

    if (!structuredContent) {
      const finishReason = candidate?.finishReason ?? 'unknown';
      throw new Error(`AI response did not include structured text (finish reason: ${finishReason}).`);
>>>>>>> f38655fe
    }

    throw new Error(`AI response could not be parsed. Attempts: ${errors.join('; ')}`);
  }

  private static sortCandidates(candidates: any[]): any[] {
    if (!Array.isArray(candidates)) {
      return [];
    }

    const priority = (finishReason: string | undefined): number => {
      switch (finishReason) {
        case 'STOP':
          return 0;
        case 'MAX_TOKENS':
          return 1;
        case 'SAFETY':
          return 3;
        default:
          return 2;
      }
    };

    return [...candidates].sort((a, b) => {
      const aPriority = priority(a?.finishReason);
      const bPriority = priority(b?.finishReason);

      if (aPriority !== bPriority) {
        return aPriority - bPriority;
      }

      // Prefer candidates with more tokens / parts when priorities match.
      const aParts = Array.isArray(a?.content?.parts) ? a.content.parts.length : 0;
      const bParts = Array.isArray(b?.content?.parts) ? b.content.parts.length : 0;

      return bParts - aParts;
    });
  }

  private static pickBestCandidate(candidates: any[]): any | null {
    if (!Array.isArray(candidates) || candidates.length === 0) {
      return null;
    }

    const hasStop = candidates.find((candidate) => candidate?.finishReason === 'STOP');
    if (hasStop) {
      return hasStop;
    }

    const nonSafety = candidates.find((candidate) => candidate?.finishReason !== 'SAFETY');
    if (nonSafety) {
      return nonSafety;
    }

    return candidates[0];
  }

  private static extractStructuredContent(parts: any[]): string | Record<string, unknown> | null {
    if (!Array.isArray(parts)) {
      return null;
    }

    const textParts: string[] = [];

    for (const part of parts) {
      const text = part?.text;
      if (typeof text === 'string' && text.trim().length > 0) {
        textParts.push(text);
        continue;
      }

      const functionCallArgs = part?.functionCall?.args;
      if (functionCallArgs) {
        return functionCallArgs;
      }
    }

    if (textParts.length === 0) {
      return null;
    }

    return textParts.join('');
  }

  private static parseStructuredResponse(
    responseContent: string | Record<string, unknown>,
    _options: PurchaseOrderAiReviewOptions,
  ): PurchaseOrderAiStructuredResponse {
    const extractedJson = this.extractJson(responseContent);

    const normalized = this.buildNormalizedData(extractedJson?.normalized ?? {});
    const warnings = this.buildStringArray(extractedJson?.warnings);
    const notes = this.buildStringArray(extractedJson?.notes);

    this.ensureDefaultWarnings(normalized, warnings, notes);

    return {
      normalized,
      warnings,
      notes,
    };
  }

  private static extractJson(content: string | Record<string, unknown>): any {
    if (typeof content !== 'string') {
      return content;
    }

    const cleaned = this.cleanJsonText(content);

    for (const candidate of this.generateJsonCandidates(cleaned)) {
      const parsed = this.safeJsonParse(candidate);
      if (parsed) {
        return parsed;
      }
    }

    console.error('AI response parsing failed. Snippet:', cleaned.slice(0, 500));
    throw new Error('AI response could not be parsed as JSON.');
  }

  private static safeJsonParse(text: string): any | null {
    try {
      return JSON.parse(text);
    } catch (error) {
      return null;
    }
  }

  private static cleanJsonText(content: string): string {
    return content
      .replace(/```json/gi, '```')
      .replace(/```/g, '')
      .replace(/^[\uFEFF\u200B]+/, '')
      .trim();
  }

  private static *generateJsonCandidates(initial: string): Iterable<string> {
    const attempts = new Set<string>();
    const queue: string[] = [initial];

    const applyTransforms = (value: string): string[] => {
      return [
        value,
        this.extractFirstJsonObject(value),
        this.stripTrailingCommas(value),
        this.ensureQuotedKeys(value),
        this.convertSingleQuotedStrings(value),
        this.stripTrailingCommas(this.ensureQuotedKeys(value)),
        this.stripTrailingCommas(this.convertSingleQuotedStrings(value)),
        this.convertSingleQuotedStrings(this.ensureQuotedKeys(value)),
        this.stripTrailingCommas(this.convertSingleQuotedStrings(this.ensureQuotedKeys(value))),
      ];
    };

    while (queue.length > 0) {
      const current = queue.shift();
      if (!current || attempts.has(current)) {
        continue;
      }

      attempts.add(current);
      yield current;

      for (const transformed of applyTransforms(current)) {
        if (!attempts.has(transformed)) {
          queue.push(transformed);
        }
      }
    }
  }

  private static stripTrailingCommas(input: string): string {
    return input.replace(/,\s*([}\]])/g, '$1');
  }

  private static ensureQuotedKeys(input: string): string {
    return input.replace(/([\{,]\s*)([A-Za-z0-9_]+)\s*:/g, (match, prefix, key) => {
      if (key.startsWith('"')) {
        return match;
      }
      return `${prefix}"${key}":`;
    });
  }

  private static convertSingleQuotedStrings(input: string): string {
    return input.replace(/'([^'\\]*(?:\\.[^'\\]*)*)'/g, (_match, value: string) => {
      const escaped = value.replace(/"/g, '\\"');
      return `"${escaped}"`;
    });
  }

  private static extractFirstJsonObject(input: string): string {
    const match = input.match(/\{[\s\S]*\}/);
    return match ? match[0] : input;
  }

  private static buildNormalizedData(input: any): PurchaseOrderOcrNormalizedData {
    const normalized: PurchaseOrderOcrNormalizedData = {
      vendorName: this.toNullableString(input?.vendorName),
      vendorAddress: this.toNullableString(input?.vendorAddress),
      billNumber: this.toNullableString(input?.billNumber),
      billDate: this.toNullableString(input?.billDate),
      gstRate: this.toNullableNumber(input?.gstRate),
      currency: this.toNullableString(input?.currency),
      documentType: this.normalizeDocumentType(input?.documentType),
      detectedKeywords: this.buildStringArray(input?.detectedKeywords),
      lineItems: this.buildLineItems(input?.lineItems),
    };

    return normalized;
  }

  private static buildStringArray(value: any): string[] {
    if (!Array.isArray(value)) {
      return [];
    }
    return value
      .map((entry) => this.toNullableString(entry))
      .filter((entry): entry is string => Boolean(entry))
      .map((entry) => entry!);
  }

  private static buildLineItems(value: any): PurchaseOrderOcrLineItem[] {
    if (!Array.isArray(value)) {
      return [];
    }

    const items: PurchaseOrderOcrLineItem[] = [];

    for (const item of value) {
      const description = this.toNullableString(item?.description) ?? '';
      const rawLineCandidate = this.toNullableString(item?.rawLine) ?? description;

      if (!description && !rawLineCandidate) {
        continue;
      }

      items.push({
        rawLine: rawLineCandidate || description,
        partNumber: this.toNullableString(item?.partNumber),
        description,
        quantity: this.toNullableNumber(item?.quantity),
        unit: this.toNullableString(item?.unit),
        unitCost: this.toNullableNumber(item?.unitCost),
        totalCost: this.toNullableNumber(item?.totalCost),
      });
    }

    return items;
  }

  private static toNullableString(value: any): string | null {
    if (value === null || value === undefined) {
      return null;
    }
    if (typeof value === 'string') {
      const trimmed = value.trim();
      return trimmed.length > 0 ? trimmed : null;
    }
    if (typeof value === 'number' || typeof value === 'boolean') {
      const asString = String(value).trim();
      return asString.length > 0 ? asString : null;
    }
    return null;
  }

  private static toNullableNumber(value: any): number | null {
    if (value === null || value === undefined) {
      return null;
    }
    if (typeof value === 'number') {
      return Number.isFinite(value) ? value : null;
    }
    if (typeof value === 'string') {
      const normalized = value.replace(/[^0-9.+-]/g, '');
      if (!normalized) {
        return null;
      }
      const parsed = parseFloat(normalized);
      return Number.isNaN(parsed) ? null : parsed;
    }
    return null;
  }

  private static normalizeDocumentType(value: any): 'invoice' | 'packing_slip' | 'receipt' | 'unknown' {
    if (typeof value !== 'string') {
      return 'unknown';
    }

    const normalized = value.trim().toLowerCase();
    if (normalized === 'invoice') {
      return 'invoice';
    }
    if (normalized === 'packing_slip' || normalized === 'packing slip') {
      return 'packing_slip';
    }
    if (normalized === 'receipt') {
      return 'receipt';
    }
    return 'unknown';
  }

  private static ensureDefaultWarnings(
    normalized: PurchaseOrderOcrNormalizedData,
    warnings: string[],
    notes: string[],
  ): void {
    const pushUnique = (collection: string[], value: string) => {
      if (!collection.includes(value)) {
        collection.push(value);
      }
    };

    if (!normalized.vendorName) {
      pushUnique(warnings, 'Vendor name was not confidently detected.');
    }

    if (!normalized.billNumber) {
      pushUnique(warnings, 'Bill or invoice number was not detected.');
    }

    if (!normalized.billDate) {
      pushUnique(warnings, 'Bill date was not detected.');
    }

    if (normalized.gstRate === null) {
      pushUnique(notes, 'GST rate not found. Using existing purchase order default.');
    }

    if (normalized.lineItems.length === 0) {
      pushUnique(warnings, 'No line items were detected in the document.');
    }
  }
}
<|MERGE_RESOLUTION|>--- conflicted
+++ resolved
@@ -117,7 +117,6 @@
     }
 
     const data = await response.json();
-<<<<<<< HEAD
     const candidates = this.sortCandidates(data?.candidates);
 
     if (candidates.length === 0) {
@@ -144,19 +143,6 @@
         const message = error instanceof Error ? error.message : 'unknown error';
         errors.push(`parse failure (finish reason: ${finishReason}): ${message}`);
       }
-=======
-    const candidate = this.pickBestCandidate(data?.candidates);
-
-    if (!candidate) {
-      throw new Error('AI response did not include any candidates.');
-    }
-
-    const structuredContent = this.extractStructuredContent(candidate?.content?.parts ?? []);
-
-    if (!structuredContent) {
-      const finishReason = candidate?.finishReason ?? 'unknown';
-      throw new Error(`AI response did not include structured text (finish reason: ${finishReason}).`);
->>>>>>> f38655fe
     }
 
     throw new Error(`AI response could not be parsed. Attempts: ${errors.join('; ')}`);
